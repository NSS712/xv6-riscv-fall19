K=kernel
U=user

OBJS = \
  $K/entry.o \
  $K/start.o \
  $K/console.o \
  $K/printf.o \
  $K/uart.o \
  $K/kalloc.o \
  $K/spinlock.o \
  $K/string.o \
  $K/main.o \
  $K/vm.o \
  $K/proc.o \
  $K/swtch.o \
  $K/trampoline.o \
  $K/trap.o \
  $K/syscall.o \
  $K/sysproc.o \
  $K/bio.o \
  $K/fs.o \
  $K/log.o \
  $K/sleeplock.o \
  $K/file.o \
  $K/pipe.o \
  $K/exec.o \
  $K/sysfile.o \
  $K/kernelvec.o \
  $K/plic.o \
  $K/virtio_disk.o \
  $K/e1000.o

# riscv64-unknown-elf- or riscv64-linux-gnu-
# perhaps in /opt/riscv/bin
#TOOLPREFIX = 

# Try to infer the correct TOOLPREFIX if not set
ifndef TOOLPREFIX
TOOLPREFIX := $(shell if riscv64-unknown-elf-objdump -i 2>&1 | grep 'elf64-big' >/dev/null 2>&1; \
	then echo 'riscv64-unknown-elf-'; \
	elif riscv64-linux-gnu-objdump -i 2>&1 | grep 'elf64-big' >/dev/null 2>&1; \
	then echo 'riscv64-linux-gnu-'; \
	else echo "***" 1>&2; \
	echo "*** Error: Couldn't find an riscv64 version of GCC/binutils." 1>&2; \
	echo "*** To turn off this error, run 'gmake TOOLPREFIX= ...'." 1>&2; \
	echo "***" 1>&2; exit 1; fi)
endif

QEMU = qemu-system-riscv64

CC = $(TOOLPREFIX)gcc
AS = $(TOOLPREFIX)gas
LD = $(TOOLPREFIX)ld
OBJCOPY = $(TOOLPREFIX)objcopy
OBJDUMP = $(TOOLPREFIX)objdump

CFLAGS = -Wall -Werror -O -fno-omit-frame-pointer -ggdb
CFLAGS += -MD
CFLAGS += -mcmodel=medany
CFLAGS += -ffreestanding -fno-common -nostdlib -mno-relax
CFLAGS += -I.
CFLAGS += $(shell $(CC) -fno-stack-protector -E -x c /dev/null >/dev/null 2>&1 && echo -fno-stack-protector)

# Disable PIE when possible (for Ubuntu 16.10 toolchain)
ifneq ($(shell $(CC) -dumpspecs 2>/dev/null | grep -e '[^f]no-pie'),)
CFLAGS += -fno-pie -no-pie
endif
ifneq ($(shell $(CC) -dumpspecs 2>/dev/null | grep -e '[^f]nopie'),)
CFLAGS += -fno-pie -nopie
endif

LDFLAGS = -z max-page-size=4096

$K/kernel: $(OBJS) $K/kernel.ld $U/initcode
	$(LD) $(LDFLAGS) -T $K/kernel.ld -o $K/kernel $(OBJS) 
	$(OBJDUMP) -S $K/kernel > $K/kernel.asm
	$(OBJDUMP) -t $K/kernel | sed '1,/SYMBOL TABLE/d; s/ .* / /; /^$$/d' > $K/kernel.sym

$U/initcode: $U/initcode.S
	$(CC) $(CFLAGS) -nostdinc -I. -Ikernel -c $U/initcode.S -o $U/initcode.o
	$(LD) $(LDFLAGS) -N -e start -Ttext 0 -o $U/initcode.out $U/initcode.o
	$(OBJCOPY) -S -O binary $U/initcode.out $U/initcode
	$(OBJDUMP) -S $U/initcode.o > $U/initcode.asm

tags: $(OBJS) _init
	etags *.S *.c

ULIB = $U/ulib.o $U/usys.o $U/printf.o $U/umalloc.o

_%: %.o $(ULIB)
	$(LD) $(LDFLAGS) -N -e main -Ttext 0 -o $@ $^
	$(OBJDUMP) -S $@ > $*.asm
	$(OBJDUMP) -t $@ | sed '1,/SYMBOL TABLE/d; s/ .* / /; /^$$/d' > $*.sym

$U/usys.S : $U/usys.pl
	perl $U/usys.pl > $U/usys.S

$U/usys.o : $U/usys.S
	$(CC) $(CFLAGS) -c -o $U/usys.o $U/usys.S

$U/_forktest: $U/forktest.o $(ULIB)
	# forktest has less library code linked in - needs to be small
	# in order to be able to max out the proc table.
	$(LD) $(LDFLAGS) -N -e main -Ttext 0 -o $U/_forktest $U/forktest.o $U/ulib.o $U/usys.o
	$(OBJDUMP) -S $U/_forktest > $U/forktest.asm

mkfs/mkfs: mkfs/mkfs.c $K/fs.h
	gcc -Werror -Wall -I. -o mkfs/mkfs mkfs/mkfs.c

# Prevent deletion of intermediate files, e.g. cat.o, after first build, so
# that disk image changes after first build are persistent until clean.  More
# details:
# http://www.gnu.org/software/make/manual/html_node/Chained-Rules.html
.PRECIOUS: %.o

UPROGS=\
	$U/_cat\
	$U/_echo\
	$U/_forktest\
	$U/_grep\
	$U/_init\
	$U/_kill\
	$U/_ln\
	$U/_ls\
	$U/_mkdir\
	$U/_rm\
	$U/_sh\
	$U/_stressfs\
	$U/_usertests\
	$U/_wc\
	$U/_zombie\
<<<<<<< HEAD
	$U/_cow\
	$U/_ping\
=======
>>>>>>> 9ead904a

fs.img: mkfs/mkfs README $(UPROGS)
	mkfs/mkfs fs.img README $(UPROGS)

-include kernel/*.d user/*.d

clean: 
	rm -f *.tex *.dvi *.idx *.aux *.log *.ind *.ilg \
	*/*.o */*.d */*.asm */*.sym \
	$U/initcode $U/initcode.out $K/kernel fs.img \
	mkfs/mkfs .gdbinit \
        $U/usys.S \
	$(UPROGS)

# try to generate a unique GDB port
GDBPORT = $(shell expr `id -u` % 5000 + 25000)
# QEMU's gdb stub command line changed in 0.11
QEMUGDB = $(shell if $(QEMU) -help | grep -q '^-gdb'; \
	then echo "-gdb tcp::$(GDBPORT)"; \
	else echo "-s -p $(GDBPORT)"; fi)
ifndef CPUS
CPUS := 3
endif

QEMUEXTRA = -drive file=fs1.img,if=none,format=raw,id=x1 -device virtio-blk-device,drive=x1,bus=virtio-mmio-bus.1
QEMUOPTS = -machine virt -bios none -kernel $K/kernel -m 3G -smp $(CPUS) -nographic
QEMUOPTS += -drive file=fs.img,if=none,format=raw,id=x0 -device virtio-blk-device,drive=x0,bus=virtio-mmio-bus.0
QEMUOPTS += -netdev user,id=net0
QEMUOPTS += -device e1000,netdev=net0,bus=pcie.0

qemu: $K/kernel fs.img
	$(QEMU) $(QEMUOPTS)

.gdbinit: .gdbinit.tmpl-riscv
	sed "s/:1234/:$(GDBPORT)/" < $^ > $@

qemu-gdb: $K/kernel .gdbinit fs.img
	@echo "*** Now run 'gdb' in another window." 1>&2
	$(QEMU) $(QEMUOPTS) -S $(QEMUGDB)

# CUT HERE
# prepare dist for students
# after running make dist, probably want to
# rename it to rev0 or rev1 or so on and then
# check in that version.

EXTRA=\
	mkfs.c ulib.c user.h cat.c echo.c forktest.c grep.c kill.c\
	ln.c ls.c mkdir.c rm.c stressfs.c usertests.c wc.c zombie.c\
	printf.c umalloc.c\
	README dot-bochsrc *.pl \
	.gdbinit.tmpl gdbutil\

dist:
	rm -rf dist
	mkdir dist
	for i in $(FILES); \
	do \
		grep -v PAGEBREAK $$i >dist/$$i; \
	done
	sed '/CUT HERE/,$$d' Makefile >dist/Makefile
	echo >dist/runoff.spec
	cp $(EXTRA) dist

dist-test:
	rm -rf dist
	make dist
	rm -rf dist-test
	mkdir dist-test
	cp dist/* dist-test
	cd dist-test; $(MAKE) print
	cd dist-test; $(MAKE) bochs || true
	cd dist-test; $(MAKE) qemu

# update this rule (change rev#) when it is time to
# make a new revision.
tar:
	rm -rf /tmp/xv6
	mkdir -p /tmp/xv6
	cp dist/* dist/.gdbinit.tmpl /tmp/xv6
	(cd /tmp; tar cf - xv6) | gzip >xv6-rev10.tar.gz  # the next one will be 10 (9/17)

.PHONY: dist-test dist<|MERGE_RESOLUTION|>--- conflicted
+++ resolved
@@ -130,11 +130,7 @@
 	$U/_usertests\
 	$U/_wc\
 	$U/_zombie\
-<<<<<<< HEAD
-	$U/_cow\
 	$U/_ping\
-=======
->>>>>>> 9ead904a
 
 fs.img: mkfs/mkfs README $(UPROGS)
 	mkfs/mkfs fs.img README $(UPROGS)
